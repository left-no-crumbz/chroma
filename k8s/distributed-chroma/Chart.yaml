--- conflicted
+++ resolved
@@ -16,13 +16,8 @@
 name: distributed-chroma
 description: A helm chart for distributed Chroma
 type: application
-<<<<<<< HEAD
-version: 0.1.20
-appVersion: "0.4.25"
-=======
-version: 0.1.21
+version: 0.1.22
 appVersion: "0.4.24"
->>>>>>> 01e382f2
 keywords:
   - chroma
   - vector
