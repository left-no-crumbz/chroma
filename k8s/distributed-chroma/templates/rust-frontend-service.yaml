--- conflicted
+++ resolved
@@ -28,13 +28,9 @@
     spec:
       containers:
         - name: rust-frontend-service
-<<<<<<< HEAD
-          command: ["chroma", "run", "--config", "$(CONFIG_PATH)"]
-=======
           {{ if .Values.rustFrontendService.command }}
           command: {{ .Values.rustFrontendService.command }}
           {{ end }}
->>>>>>> 202ee19b
           image: "{{ .Values.rustFrontendService.image.repository }}:{{ .Values.rustFrontendService.image.tag }}"
           imagePullPolicy: IfNotPresent
           readinessProbe:
