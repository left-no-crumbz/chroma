--- conflicted
+++ resolved
@@ -1224,21 +1224,6 @@
     tracing::info!(
         "Forking collection [{collection_id}] in database [{database}] for tenant [{tenant}]"
     );
-<<<<<<< HEAD
-    // NOTE: The quota check if skipped for fork collection for now, and we rely on the scorecard to limit access to certain tenants
-    // TODO: Unify the quota and scorecard
-    // server
-    //     .authenticate_and_authorize(
-    //         &headers,
-    //         AuthzAction::ForkCollection,
-    //         AuthzResource {
-    //             tenant: Some(tenant.clone()),
-    //             database: Some(database.clone()),
-    //             collection: Some(collection_id.clone()),
-    //         },
-    //     )
-    //     .await?;
-=======
     server
         .authenticate_and_authorize(
             &headers,
@@ -1250,7 +1235,6 @@
             },
         )
         .await?;
->>>>>>> 80de4a44
     let _guard =
         server.scorecard_request(&["op:fork_collection", format!("tenant:{}", tenant).as_str()])?;
     let collection_id =
