mod commands;
mod utils;

use crate::commands::run::{run, RunArgs};
<<<<<<< HEAD
use crate::commands::update::update;
=======
use crate::commands::vacuum::{vacuum, VacuumArgs};
>>>>>>> f6289102
use clap::{Parser, Subcommand};

#[derive(Subcommand, Debug)]
enum Command {
    Docs,
    Run(RunArgs),
    Support,
<<<<<<< HEAD
    Update,
=======
    Vacuum(VacuumArgs),
>>>>>>> f6289102
}

#[derive(Parser, Debug)]
#[command(name = "chroma")]
#[command(version = "1.0.0")]
#[command(about = "A CLI for Chroma", long_about = None)]
struct Cli {
    #[command(subcommand)]
    command: Command,
}

pub fn chroma_cli(args: Vec<String>) {
    let cli = Cli::parse_from(args);

    match cli.command {
        Command::Docs => {
            let url = "https://docs.trychroma.com";
            if webbrowser::open(url).is_err() {
                eprintln!("Error: Failed to open the browser. Visit {}.", url);
            }
        }
        Command::Run(args) => {
            run(args);
        }
        Command::Support => {
            let url = "https://discord.gg/MMeYNTmh3x";
            if webbrowser::open(url).is_err() {
                eprintln!("Error: Failed to open the browser. Visit {}.", url);
            }
        }
<<<<<<< HEAD
        Command::Update => {
            update();
=======
        Command::Vacuum(args) => {
            vacuum(args);
>>>>>>> f6289102
        }
    }
}<|MERGE_RESOLUTION|>--- conflicted
+++ resolved
@@ -2,11 +2,8 @@
 mod utils;
 
 use crate::commands::run::{run, RunArgs};
-<<<<<<< HEAD
 use crate::commands::update::update;
-=======
 use crate::commands::vacuum::{vacuum, VacuumArgs};
->>>>>>> f6289102
 use clap::{Parser, Subcommand};
 
 #[derive(Subcommand, Debug)]
@@ -14,11 +11,8 @@
     Docs,
     Run(RunArgs),
     Support,
-<<<<<<< HEAD
     Update,
-=======
     Vacuum(VacuumArgs),
->>>>>>> f6289102
 }
 
 #[derive(Parser, Debug)]
@@ -49,13 +43,11 @@
                 eprintln!("Error: Failed to open the browser. Visit {}.", url);
             }
         }
-<<<<<<< HEAD
         Command::Update => {
             update();
-=======
+        }
         Command::Vacuum(args) => {
             vacuum(args);
->>>>>>> f6289102
         }
     }
 }