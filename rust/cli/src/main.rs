--- conflicted
+++ resolved
@@ -1,50 +1,10 @@
-<<<<<<< HEAD
 mod commands;
 mod utils;
 
-use chroma_frontend::{config::FrontendConfig, frontend_service_entrypoint_with_config};
-=======
-use chroma_frontend::{config::FrontendServerConfig, frontend_service_entrypoint_with_config};
->>>>>>> 7b2023ec
 use clap::{Parser, Subcommand};
-use colored::*;
-use dialoguer::Confirm;
-use std::path::Path;
-use std::sync::Arc;
-use chroma_frontend::frontend::Frontend;
+use crate::commands::run::{run, RunArgs};
+use crate::commands::vacuum::{vacuum, VacuumArgs};
 
-const LOGO: &str = "
-                \x1b[38;5;069m(((((((((    \x1b[38;5;203m(((((\x1b[38;5;220m####
-             \x1b[38;5;069m(((((((((((((\x1b[38;5;203m(((((((((\x1b[38;5;220m#########
-           \x1b[38;5;069m(((((((((((((\x1b[38;5;203m(((((((((((\x1b[38;5;220m###########
-         \x1b[38;5;069m((((((((((((((\x1b[38;5;203m((((((((((((\x1b[38;5;220m############
-        \x1b[38;5;069m(((((((((((((\x1b[38;5;203m((((((((((((((\x1b[38;5;220m#############
-        \x1b[38;5;069m(((((((((((((\x1b[38;5;203m((((((((((((((\x1b[38;5;220m#############
-         \x1b[38;5;069m((((((((((((\x1b[38;5;203m(((((((((((((\x1b[38;5;220m##############
-         \x1b[38;5;069m((((((((((((\x1b[38;5;203m((((((((((((\x1b[38;5;220m##############
-           \x1b[38;5;069m((((((((((\x1b[38;5;203m(((((((((((\x1b[38;5;220m#############
-             \x1b[38;5;069m((((((((\x1b[38;5;203m((((((((\x1b[38;5;220m##############
-                \x1b[38;5;069m(((((\x1b[38;5;203m((((    \x1b[38;5;220m#########\x1b[0m
-";
-
-const DEFAULT_PATH: &str = "./chroma";
-const SQLITE_FILENAME: &str = "chroma.sqlite3";
-
-#[derive(Parser, Debug)]
-struct RunArgs {
-    #[arg(long = "config-path")]
-    config_path: Option<String>,
-    #[arg(long, default_value = DEFAULT_PATH)]
-    path: String,
-}
-
-#[derive(Parser, Debug)]
-struct VacuumArgs {
-    #[arg(long)]
-    force: bool,
-    #[arg(long, default_value = DEFAULT_PATH)]
-    path: String,
-}
 
 #[derive(Subcommand, Debug)]
 enum Command {
@@ -61,83 +21,6 @@
 struct Cli {
     #[command(subcommand)]
     command: Command,
-}
-
-fn run(args: RunArgs) {
-    println!("{}", LOGO);
-    println!("\n{}\n", "Running Chroma".bold());
-
-<<<<<<< HEAD
-    let mut config = match &args.config_path {
-        Some(config_path) => FrontendConfig::load_from_path(config_path),
-        None => FrontendConfig::single_node_default(),
-=======
-    let config = match &args.config {
-        Some(path) => FrontendServerConfig::load_from_path(path),
-        None => FrontendServerConfig::single_node_default(),
->>>>>>> 7b2023ec
-    };
-
-    if let Some(sqlite_config) = &mut config.sqlitedb {
-        sqlite_config.url = Some(format!("{}/{}", args.path, SQLITE_FILENAME));
-    }
-
-    let data_path = config
-        .sqlitedb
-        .as_ref()
-        .and_then(|sqlite_config| sqlite_config.url.as_deref())
-        .unwrap_or(args.path.as_str())
-        .replace(format!("/{}", SQLITE_FILENAME).as_str(), "");
-
-    println!("Saving data to: {}", data_path.bold());
-    println!(
-        "Connect to Chroma at: {}",
-        "http://localhost:3000".underline().blue()
-    );
-    println!(
-        "Getting started guide: {}",
-        "https://docs.trychroma.com/docs/overview/getting-started"
-            .underline()
-            .blue()
-    );
-
-    let runtime = tokio::runtime::Runtime::new().expect("Failed to start Chroma");
-    runtime.block_on(async {
-        frontend_service_entrypoint_with_config(Arc::new(()), Arc::new(()), (), config).await;
-    });
-}
-
-fn vacuum(args: VacuumArgs) {
-    // Vacuum the database. This may result in a small increase in performance.
-    // If you recently upgraded Chroma from a version below 0.5.6 to 0.5.6 or above, you should run this command once to greatly reduce the size of your database and enable continuous database pruning. In most other cases, vacuuming will save very little disk space.
-    // The execution time of this command scales with the size of your database. It blocks both reads and writes to the database while it is running.
-    if (!Path::new(args.path.as_str()).exists()) {
-        println!("{}", format!("Path does not exist: {}", args.path).red());
-        return;
-    }
-
-    if (!Path::new(format!("{}/{}", args.path, SQLITE_FILENAME).as_str()).exists()) {
-        println!("{}", format!("Not a Chroma path: {}", args.path).red());
-        return;
-    }
-
-    let proceed = Confirm::new()
-        .with_prompt("Are you sure you want to vacuum the database? This will block both reads and writes to the database and may take a while. We recommend shutting down the server before running this command. Continue?")
-        .default(false)
-        .interact()
-        .unwrap_or_else(|e| {
-            eprintln!("Failed to get confirmation: {}", e);
-            false
-        });
-
-    if (!proceed) {
-        println!("{}", "Vacuum cancelled".red());
-        return;
-    }
-
-    let frontend = Frontend::try_from_config(args.)
-
-    println!();
 }
 
 fn main() {
