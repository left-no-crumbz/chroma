FROM rust:1.81.0 AS builder

ARG RELEASE_MODE=

WORKDIR /chroma

ENV PROTOC_ZIP=protoc-25.1-linux-x86_64.zip
RUN curl -OL https://github.com/protocolbuffers/protobuf/releases/download/v25.1/$PROTOC_ZIP \
  && unzip -o $PROTOC_ZIP -d /usr/local bin/protoc \
  && unzip -o $PROTOC_ZIP -d /usr/local 'include/*' \
  && rm -f $PROTOC_ZIP

COPY idl/ idl/
COPY Cargo.toml Cargo.toml
COPY Cargo.lock Cargo.lock
COPY rust/ rust/

# sharing=locked is necessary to prevent cargo build from running concurrently on the same mounted directory
RUN --mount=type=cache,sharing=locked,target=/chroma/target/ \
  --mount=type=cache,sharing=locked,target=/usr/local/cargo/registry/ \
  cd rust/cli && \
  if [ "$RELEASE_MODE" = "1" ]; then cargo build --bin chroma --release; else cargo build --bin chroma; fi && \
  cd ../.. && \
  if [ "$RELEASE_MODE" = "1" ]; then mv target/release/chroma ./chroma; else mv target/debug/chroma ./chroma; fi


FROM debian:stable-slim AS runner

RUN apt-get update && apt-get install -y dumb-init libssl3 && rm -rf /var/lib/apt/lists/*

COPY --from=builder /chroma/rust/frontend/sample_configs/distributed.yaml /config/config.yaml
COPY --from=builder /chroma/rust/frontend/sample_configs/docker_single_node.yaml /config.yaml
COPY --from=builder /chroma/chroma /usr/local/bin/chroma

EXPOSE 8000

ENTRYPOINT [ "dumb-init", "--", "chroma" ]
<<<<<<< HEAD
CMD [ "run", "--config", "/config.yaml" ]
=======
CMD [ "run", "/config/config.yaml" ]
>>>>>>> 01e382f2
<|MERGE_RESOLUTION|>--- conflicted
+++ resolved
@@ -35,8 +35,4 @@
 EXPOSE 8000
 
 ENTRYPOINT [ "dumb-init", "--", "chroma" ]
-<<<<<<< HEAD
-CMD [ "run", "--config", "/config.yaml" ]
-=======
-CMD [ "run", "/config/config.yaml" ]
->>>>>>> 01e382f2
+CMD [ "run", "--config", "/config/config.yaml" ]