--- conflicted
+++ resolved
@@ -34,32 +34,16 @@
 use crate::execution::operators::register::RegisterOperator;
 use crate::execution::operators::register::RegisterOutput;
 use crate::log::log::Log;
-<<<<<<< HEAD
-use crate::segment::record_segment::RecordSegmentReader;
-use crate::segment::record_segment::RecordSegmentReaderCreationError;
-use crate::segment::ChromaSegmentFlusher;
-use crate::segment::ChromaSegmentWriter;
-use crate::segment::MaterializeLogsResult;
-=======
->>>>>>> 16658d77
 use async_trait::async_trait;
 use chroma_blockstore::provider::BlockfileProvider;
 use chroma_error::ChromaError;
 use chroma_error::ErrorCodes;
 use chroma_index::hnsw_provider::HnswIndexProvider;
-<<<<<<< HEAD
-=======
-use chroma_segment::distributed_hnsw::DistributedHNSWSegmentWriter;
-use chroma_segment::blockfile_metadata::MetadataSegmentWriter;
 use chroma_segment::blockfile_record::RecordSegmentReader;
 use chroma_segment::blockfile_record::RecordSegmentReaderCreationError;
-use chroma_segment::blockfile_record::RecordSegmentWriter;
 use chroma_segment::types::ChromaSegmentFlusher;
 use chroma_segment::types::ChromaSegmentWriter;
 use chroma_segment::types::MaterializeLogsResult;
-use chroma_sysdb::GetCollectionsError;
-use chroma_sysdb::GetSegmentsError;
->>>>>>> 16658d77
 use chroma_sysdb::SysDb;
 use chroma_system::wrap;
 use chroma_system::ChannelError;
@@ -274,10 +258,11 @@
         self.state = ExecutionState::MaterializeApplyCommitFlush;
 
         let record_segment_result = self.get_segment(SegmentType::BlockfileRecord);
-        let record_segment = match self.ok_or_terminate(record_segment_result, ctx) {
-            Some(segment) => segment,
-            None => return,
-        };
+        let record_segment = record_segment_result.unwrap(); // todo
+                                                             // let record_segment = match self.ok_or_terminate(record_segment_result, ctx) {
+                                                             //     Some(segment) => segment,
+                                                             //     None => return,
+                                                             // };
 
         let next_max_offset_id = match self.ok_or_terminate(
             match RecordSegmentReader::from_segment(&record_segment, &self.blockfile_provider).await
@@ -347,11 +332,11 @@
         >,
         ctx: &ComponentContext<CompactOrchestrator>,
     ) {
-        let record_segment = self.get_segment(SegmentType::BlockfileRecord);
-        let record_segment = match self.ok_or_terminate(record_segment, ctx) {
-            Some(segment) => segment,
-            None => return,
-        };
+        let record_segment = self.get_segment(SegmentType::BlockfileRecord).unwrap(); // todo
+                                                                                      // let record_segment = match self.ok_or_terminate(record_segment, ctx) {
+                                                                                      //     Some(segment) => segment,
+                                                                                      //     None => return,
+                                                                                      // };
 
         let record_segment_reader: Option<RecordSegmentReader<'_>> = match self.ok_or_terminate(
             match RecordSegmentReader::from_segment(&record_segment, &self.blockfile_provider).await
@@ -455,12 +440,11 @@
         self.send(task, ctx).await;
     }
 
-    fn get_segment(&self, segment_type: SegmentType) -> Result<Segment, GetSegmentsError> {
+    fn get_segment(&self, segment_type: SegmentType) -> Option<Segment> {
         self.segments
             .iter()
             .find(|segment| segment.r#type == segment_type)
             .cloned()
-            .ok_or(GetSegmentsError::SegmentTypeNotFound)
     }
 
     fn get_segment_writer_by_id(
