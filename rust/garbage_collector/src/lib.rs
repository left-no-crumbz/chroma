--- conflicted
+++ resolved
@@ -53,30 +53,12 @@
     // Setup the dispatcher and the pool of workers.
     let dispatcher = Dispatcher::try_from_config(&config.dispatcher_config, &registry)
         .await
-<<<<<<< HEAD
         .expect("Failed to create dispatcher from config");
-=======
-        .map_err(|e| {
-            error!("Failed to create dispatcher: {:?}", e);
-            e
-        })?;
-
-    let system = System::new();
->>>>>>> 54d858bf
     let dispatcher_handle = system.start_component(dispatcher);
 
-    let mut memberlist = match CustomResourceMemberlistProvider::try_from_config(
-        &config.memberlist_provider,
-        &registry,
-    )
-    .await
-    {
-        Ok(memberlist) => memberlist,
-        Err(err) => {
-            tracing::error!("Failed to create memberlist component: {:?}", err);
-            return;
-        }
-    };
+    let mut memberlist =
+        CustomResourceMemberlistProvider::try_from_config(&config.memberlist_provider, &registry)
+            .await?;
 
     // Start a background task to periodically check for garbage.
     // Garbage collector is a component that gets notified every
@@ -91,11 +73,8 @@
     garbage_collector_component.set_dispatcher(dispatcher_handle);
     garbage_collector_component.set_system(system.clone());
 
-<<<<<<< HEAD
     let garbage_collector_handle = system.start_component(garbage_collector_component);
     memberlist.subscribe(garbage_collector_handle.receiver());
-=======
-    let _ = system.start_component(garbage_collector_component);
 
     // Keep the service running and handle shutdown signals
     let mut sigterm = signal(SignalKind::terminate())?;
@@ -124,5 +103,4 @@
     sleep(Duration::from_secs(5)).await;
     info!("Shutting down garbage collector service");
     Ok(())
->>>>>>> 54d858bf
 }