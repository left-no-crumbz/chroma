--- conflicted
+++ resolved
@@ -13,11 +13,8 @@
 
 # ignore node_modules
 frontend/node_modules/
-<<<<<<< HEAD
 node_modules/
-=======
 chroma-ui/node_modules/
->>>>>>> 03e43a26
 
 # pip build dirs
 build/
