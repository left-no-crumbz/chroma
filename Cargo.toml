--- conflicted
+++ resolved
@@ -35,14 +35,11 @@
 tracing-opentelemetry = "0.28.0"
 tracing-subscriber = { version = "0.3", features = ["env-filter"] }
 uuid = { version = "1.11.0", features = ["v4", "fast-rng", "macro-diagnostics", "serde"] }
-<<<<<<< HEAD
 sqlx = { version = "0.8.3", features = [ "runtime-tokio",  "sqlite"] }
 sha2 = "0.10.8"
 md5 = "0.7.0"
 regex = "1.11.1"
-=======
 tower-http = { version = "0.6.2", features = ["trace"] }
->>>>>>> ddffa5e6
 
 chroma-benchmark = { path = "rust/benchmark" }
 chroma-blockstore = { path = "rust/blockstore" }
