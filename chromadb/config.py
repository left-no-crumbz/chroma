from pydantic import BaseSettings
from typing import Optional, List, Any, Dict, TypeVar, Set, cast, Iterable, Type
from typing_extensions import Literal
from abc import ABC
import importlib
import logging
from overrides import EnforceOverrides, override
from graphlib import TopologicalSorter
import inspect
<<<<<<< HEAD
=======

# The thin client will have a flag to control which implementations to use
is_thin_client = False
try:
    from chromadb.is_thin_client import is_thin_client  # type: ignore
except ImportError:
    is_thin_client = False

>>>>>>> 75f5a817

logger = logging.getLogger(__name__)

_legacy_config_values = {
    "duckdb": "chromadb.db.duckdb.DuckDB",
    "duckdb+parquet": "chromadb.db.duckdb.PersistentDuckDB",
    "clickhouse": "chromadb.db.clickhouse.Clickhouse",
    "rest": "chromadb.api.fastapi.FastAPI",
    "local": "chromadb.api.local.LocalAPI",
}

# TODO: Don't use concrete types here to avoid circular deps. Strings are fine for right here!
_abstract_type_keys: Dict[str, str] = {
    "chromadb.db.DB": "chroma_db_impl",
    "chromadb.api.API": "chroma_api_impl",
    "chromadb.telemetry.Telemetry": "chroma_telemetry_impl",
}


class Settings(BaseSettings):
    environment: str = ""

    chroma_db_impl: str = "chromadb.db.duckdb.DuckDB"
    chroma_api_impl: str = "chromadb.api.local.LocalAPI"
    chroma_telemetry_impl: str = "chromadb.telemetry.posthog.Posthog"

    clickhouse_host: Optional[str] = None
    clickhouse_port: Optional[str] = None

    persist_directory: str = ".chroma"

    chroma_server_host: Optional[str] = None
    chroma_server_http_port: Optional[str] = None
    chroma_server_ssl_enabled: Optional[bool] = False
    chroma_server_grpc_port: Optional[str] = None
    chroma_server_cors_allow_origins: List[str] = []  # eg ["http://localhost:3000"]

    anonymized_telemetry: bool = True

    allow_reset: bool = False

    sqlite_database: Optional[str] = ":memory:"
    migrations: Literal["none", "validate", "apply"] = "apply"

    def require(self, key: str) -> Any:
        """Return the value of a required config key, or raise an exception if it is not
        set"""
        val = self[key]
        if val is None:
            raise ValueError(f"Missing required config value '{key}'")
        return val

    def __getitem__(self, key: str) -> Any:
        val = getattr(self, key)
        # Backwards compatibility with short names instead of full class names
        if val in _legacy_config_values:
            newval = _legacy_config_values[val]
            val = newval
        return val

    class Config:
        env_file = ".env"
        env_file_encoding = "utf-8"


T = TypeVar("T", bound="Component")


class Component(ABC, EnforceOverrides):
    _dependencies: Set["Component"]
    _system: "System"

    def __init__(self, system: "System"):
        self._dependencies = set()
        self._system = system

    def require(self, type: Type[T]) -> T:
        """Get a Component instance of the given type, and register as a dependency of
        that instance."""
        inst = self._system.instance(type)
        self._dependencies.add(inst)
        return inst

    def dependencies(self) -> Set["Component"]:
        """Return the full set of components this component depends on."""
        return self._dependencies

    def stop(self) -> None:
        """Idempotently stop this component's execution and free all associated
        resources."""
        pass

    def start(self) -> None:
        """Idempotently start this component's execution"""
        pass


class System(Component):
    settings: Settings

    _instances: Dict[Type[Component], Component]
    _running: bool

    def __init__(self, settings: Settings):
        self.settings = settings
        self._instances = {}
        self._running = False

    def instance(self, type: Type[T]) -> T:
        """Return an instance of the component type specified. If the system is running,
        the component will be started as well."""

        if inspect.isabstract(type):
            type_fqn = get_fqn(type)
            if type_fqn not in _abstract_type_keys:
                raise ValueError(f"Cannot instantiate abstract type: {type}")
            key = _abstract_type_keys[type_fqn]
            fqn = self.settings.require(key)
            type = get_class(fqn, type)

        if type not in self._instances:
            impl = type(self)
            self._instances[type] = impl
            if self._running:
                impl.start()

        inst = self._instances[type]
        return cast(T, inst)

    def components(self) -> Iterable[Component]:
        """Return the full set of all components and their dependencies in dependency
        order."""
        sorter: TopologicalSorter[Component] = TopologicalSorter()
        for component in self._instances.values():
            sorter.add(component, *component.dependencies())

        return sorter.static_order()

    @override
    def start(self) -> None:
        self._running = True
        for component in self.components():
            component.start()

    @override
    def stop(self) -> None:
        self._running = False
        for component in reversed(list(self.components())):
            component.stop()


def get_class(fqn: str, type: Type[T]) -> Type[T]:
    """Given a fully qualifed class name, import the module and return the class"""
    module_name, class_name = fqn.rsplit(".", 1)
    module = importlib.import_module(module_name)
    cls = getattr(module, class_name)
    return cast(Type[T], cls)


def get_fqn(cls: Type[T]) -> str:
    """Given a class, return its fully qualified name"""
<<<<<<< HEAD
    return f"{cls.__module__}.{cls.__name__}"
=======
    return f"{cls.__module__}.{cls.__name__}"


# TODO: merge this in properly
# def get_db(self) -> chromadb.db.DB:
#         if is_thin_client:
#             raise RuntimeError(
#                 "Chroma is running in http-only client mode, and cannot directly access the database. \
#                 See https://docs.trychroma.com/usage-guide?lang=py#using-the-python-http-only-client for more information."
#             )

#         if self.db is None:
#             self.db = self._instantiate("chroma_db_impl")
#         return self.db

# def get_api(self) -> chromadb.api.API:
#     if is_thin_client and (
#         self.settings["chroma_api_impl"] != "chromadb.api.fastapi.FastAPI"
#     ):
#         print(self.settings["chroma_api_impl"])
#         raise RuntimeError(
#             "Chroma is running in http-only client mode, and can only be run with 'chromadb.api.fastapi.FastAPI' or 'rest' as the chroma_api_impl. \
#             see https://docs.trychroma.com/usage-guide?lang=py#using-the-python-http-only-client for more information."
#         )
>>>>>>> 75f5a817
<|MERGE_RESOLUTION|>--- conflicted
+++ resolved
@@ -7,8 +7,6 @@
 from overrides import EnforceOverrides, override
 from graphlib import TopologicalSorter
 import inspect
-<<<<<<< HEAD
-=======
 
 # The thin client will have a flag to control which implementations to use
 is_thin_client = False
@@ -17,7 +15,6 @@
 except ImportError:
     is_thin_client = False
 
->>>>>>> 75f5a817
 
 logger = logging.getLogger(__name__)
 
@@ -179,31 +176,4 @@
 
 def get_fqn(cls: Type[T]) -> str:
     """Given a class, return its fully qualified name"""
-<<<<<<< HEAD
-    return f"{cls.__module__}.{cls.__name__}"
-=======
-    return f"{cls.__module__}.{cls.__name__}"
-
-
-# TODO: merge this in properly
-# def get_db(self) -> chromadb.db.DB:
-#         if is_thin_client:
-#             raise RuntimeError(
-#                 "Chroma is running in http-only client mode, and cannot directly access the database. \
-#                 See https://docs.trychroma.com/usage-guide?lang=py#using-the-python-http-only-client for more information."
-#             )
-
-#         if self.db is None:
-#             self.db = self._instantiate("chroma_db_impl")
-#         return self.db
-
-# def get_api(self) -> chromadb.api.API:
-#     if is_thin_client and (
-#         self.settings["chroma_api_impl"] != "chromadb.api.fastapi.FastAPI"
-#     ):
-#         print(self.settings["chroma_api_impl"])
-#         raise RuntimeError(
-#             "Chroma is running in http-only client mode, and can only be run with 'chromadb.api.fastapi.FastAPI' or 'rest' as the chroma_api_impl. \
-#             see https://docs.trychroma.com/usage-guide?lang=py#using-the-python-http-only-client for more information."
-#         )
->>>>>>> 75f5a817
+    return f"{cls.__module__}.{cls.__name__}"