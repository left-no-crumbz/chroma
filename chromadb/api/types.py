from typing import Literal, Optional, Union, Dict, Sequence, TypedDict, Protocol, TypeVar, List
from chromadb.segment import Where, WhereDocument

ID = str
IDs = List[ID]

Number = Union[int, float]
Embedding = List[Number]
Embeddings = List[Embedding]


Metadata = Dict[str, Union[str, int, float]]
Metadatas = List[Metadata]

Document = str
Documents = List[Document]

Parameter = TypeVar("Parameter", Embedding, Document, Metadata, ID)
T = TypeVar("T")
OneOrMany = Union[T, List[T]]

Include = List[Literal["documents", "embeddings", "metadatas", "distances"]]


class GetResult(TypedDict):
    ids: List[ID]
    embeddings: Optional[List[Embedding]]
    documents: Optional[List[Document]]
    metadatas: Optional[List[Metadata]]


class QueryResult(TypedDict):
    ids: List[IDs]
    embeddings: Optional[List[List[Embedding]]]
    documents: Optional[List[List[Document]]]
    metadatas: Optional[List[List[Metadata]]]
    distances: Optional[List[List[float]]]


class IndexMetadata(TypedDict):
    dimensionality: int
    elements: int
    time_created: float


class EmbeddingFunction(Protocol):
    def __call__(self, texts: Documents) -> Embeddings:
        ...


def maybe_cast_one_to_many(
    target: OneOrMany[Parameter],
) -> List[Parameter]:
    """Infers if target is Embedding, Metadata, or Document and casts it to a many object if its one"""

    if isinstance(target, Sequence):
        # One Document or ID
        if isinstance(target, str) and target != None:
            return [target]  # type: ignore
        # One Embedding
        if isinstance(target[0], (int, float)):
            return [target]  # type: ignore
    # One Metadata dict
    if isinstance(target, dict):
        return [target]
    # Already a sequence
    return target  # type: ignore


def validate_ids(ids: IDs) -> IDs:
    """Validates ids to ensure it is a list of strings"""
    if not isinstance(ids, list):
        raise ValueError(f"Expected IDs to be a list, got {ids}")
    for id in ids:
        if not isinstance(id, str):
            raise ValueError(f"Expected ID to be a str, got {id}")
    return ids


def validate_metadata(metadata: Metadata) -> Metadata:
    """Validates metadata to ensure it is a dictionary of strings to strings, ints, or floats"""
    if not isinstance(metadata, dict):
        raise ValueError(f"Expected metadata to be a dict, got {metadata}")
    for key, value in metadata.items():
        if not isinstance(key, str):
            raise ValueError(f"Expected metadata key to be a str, got {key}")
        if not isinstance(value, (str, int, float)):
            raise ValueError(f"Expected metadata value to be a str, int, or float, got {value}")
    return metadata


def validate_metadatas(metadatas: Metadatas) -> Metadatas:
    """Validates metadatas to ensure it is a list of dictionaries of strings to strings, ints, or floats"""
    if not isinstance(metadatas, list):
        raise ValueError(f"Expected metadatas to be a list, got {metadatas}")
    for metadata in metadatas:
        validate_metadata(metadata)
    return metadatas


def validate_where(where: Where) -> Where:
    """
    Validates where to ensure it is a dictionary of strings to strings, ints, floats or operator expressions,
    or in the case of $and and $or, a list of where expressions
    """
    if not isinstance(where, dict):
        raise ValueError(f"Expected where to be a dict, got {where}")
    for key, value in where.items():
        if not isinstance(key, str):
            raise ValueError(f"Expected where key to be a str, got {key}")
        if key != "$and" and key != "$or" and not isinstance(value, (str, int, float, dict)):
            raise ValueError(
                f"Expected where value to be a str, int, float, or operator expression, got {value}"
            )
        if key == "$and" or key == "$or":
            if not isinstance(value, list):
                raise ValueError(
                    f"Expected where value for $and or $or to be a list of where expressions, got {value}"
                )
            if len(value) <= 1:
                raise ValueError(
                    f"Expected where value for $and or $or to be a list with at least two where expressions, got {value}"
                )
            for where_expression in value:
                validate_where(where_expression)
        # Value is a operator expression
        if isinstance(value, dict):
            # Ensure there is only one operator
            if len(value) != 1:
                raise ValueError(
                    f"Expected operator expression to have exactly one operator, got {value}"
                )

            for operator, operand in value.items():
                # Only numbers can be compared with gt, gte, lt, lte
                if operator in ["$gt", "$gte", "$lt", "$lte"]:
                    if not isinstance(operand, (int, float)):
                        raise ValueError(
                            f"Expected operand value to be an int or a float for operator {operator}, got {operand}"
                        )

                if operator not in ["$gt", "$gte", "$lt", "$lte", "$ne", "$eq"]:
                    raise ValueError(
                        f"Expected where operator to be one of $gt, $gte, $lt, $lte, $ne, $eq, got {operator}"
                    )

                if not isinstance(operand, (str, int, float)):
                    raise ValueError(
                        f"Expected where operand value to be a str, int, or float, got {operand}"
                    )
    return where


def validate_where_document(where_document: WhereDocument) -> WhereDocument:
    """
    Validates where_document to ensure it is a dictionary of WhereDocumentOperator to strings, or in the case of $and and $or,
    a list of where_document expressions
    """
    if not isinstance(where_document, dict):
        raise ValueError(f"Expected where document to be a dictionary, got {where_document}")
    if len(where_document) != 1:
<<<<<<< HEAD
        raise ValueError(
            f"Epected where document to have exactly one operator, got {where_document}"
        )
=======
        raise ValueError(f"Expected where document to have exactly one operator, got {where_document}")
>>>>>>> d44d2dfa
    for operator, operand in where_document.items():
        if operator not in ["$contains", "$and", "$or"]:
            raise ValueError(
                f"Expected where document operator to be one of $contains, $and, $or, got {operator}"
            )
        if operator == "$and" or operator == "$or":
            if not isinstance(operand, list):
                raise ValueError(
                    f"Expected document value for $and or $or to be a list of where document expressions, got {operand}"
                )
            if len(operand) <= 1:
                raise ValueError(
                    f"Expected document value for $and or $or to be a list with at least two where document expressions, got {operand}"
                )
            for where_document_expression in operand:
                validate_where_document(where_document_expression)
        # Value is a $contains operator
        elif not isinstance(operand, str):
            raise ValueError(
                f"Expected where document operand value for operator $contains to be a str, got {operand}"
            )
    return where_document


def validate_include(include: Include, allow_distances: bool) -> Include:
    """Validates include to ensure it is a list of strings. Since get does not allow distances, allow_distances is used
    to control if distances is allowed"""

    if not isinstance(include, list):
        raise ValueError(f"Expected include to be a list, got {include}")
    for item in include:
        if not isinstance(item, str):
            raise ValueError(f"Expected include item to be a str, got {item}")
        allowed_values = ["embeddings", "documents", "metadatas"]
        if allow_distances:
            allowed_values.append("distances")
        if item not in allowed_values:
            raise ValueError(
                f"Expected include item to be one of {', '.join(allowed_values)}, got {item}"
            )
    return include<|MERGE_RESOLUTION|>--- conflicted
+++ resolved
@@ -159,13 +159,7 @@
     if not isinstance(where_document, dict):
         raise ValueError(f"Expected where document to be a dictionary, got {where_document}")
     if len(where_document) != 1:
-<<<<<<< HEAD
-        raise ValueError(
-            f"Epected where document to have exactly one operator, got {where_document}"
-        )
-=======
         raise ValueError(f"Expected where document to have exactly one operator, got {where_document}")
->>>>>>> d44d2dfa
     for operator, operand in where_document.items():
         if operator not in ["$contains", "$and", "$or"]:
             raise ValueError(
