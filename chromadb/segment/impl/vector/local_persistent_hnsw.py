--- conflicted
+++ resolved
@@ -204,32 +204,8 @@
         if not self._running:
             raise RuntimeError("Cannot add embeddings to stopped component")
 
-<<<<<<< HEAD
         with WriteRWLock(self._lock):
             for record in records:
-=======
-        # TODO: THREAD SAFETY
-        for record in records:
-            if record["embedding"] is not None:
-                self._ensure_index(len(records), len(record["embedding"]))
-            self._brute_force_index = cast(BruteForceIndex, self._brute_force_index)
-
-            self._max_seq_id = max(self._max_seq_id, record["seq_id"])
-            id = record["id"]
-            op = record["operation"]
-            exists_in_index = self._id_to_label.get(
-                id, None
-            ) is not None or self._brute_force_index.has_id(id)
-
-            if op == Operation.DELETE:
-                if exists_in_index:
-                    self._curr_batch.apply(record)
-                    self._brute_force_index.delete([record])
-                else:
-                    logger.warning(f"Delete of nonexisting embedding ID: {id}")
-
-            elif op == Operation.UPDATE:
->>>>>>> 07c57213
                 if record["embedding"] is not None:
                     self._ensure_index(len(records), len(record["embedding"]))
                 self._brute_force_index = cast(BruteForceIndex, self._brute_force_index)
@@ -250,17 +226,41 @@
 
                 elif op == Operation.UPDATE:
                     if record["embedding"] is not None:
+                        self._ensure_index(len(records), len(record["embedding"]))
+
+                    self._max_seq_id = max(self._max_seq_id, record["seq_id"])
+                    id = record["id"]
+                    op = record["operation"]
+                    exists_in_index = self._id_to_label.get(
+                        id, None
+                    ) is not None or self._brute_force_index.has_id(id)
+
+                    if op == Operation.DELETE:
                         if exists_in_index:
                             self._curr_batch.apply(record)
-                            self._brute_force_index.upsert([record])
+                            self._brute_force_index.delete([record])
                         else:
-                            logger.warning(
-                                f"Update of nonexisting embedding ID: {record['id']}"
-                            )
-                elif op == Operation.ADD:
-                    if record["embedding"] is not None:
-                        if not exists_in_index:
-                            self._curr_batch.apply(record, not exists_in_index)
+                            logger.warning(f"Delete of nonexisting embedding ID: {id}")
+
+                    elif op == Operation.UPDATE:
+                        if record["embedding"] is not None:
+                            if exists_in_index:
+                                self._curr_batch.apply(record)
+                                self._brute_force_index.upsert([record])
+                            else:
+                                logger.warning(
+                                    f"Update of nonexisting embedding ID: {record['id']}"
+                                )
+                    elif op == Operation.ADD:
+                        if record["embedding"] is not None:
+                            if not exists_in_index:
+                                self._curr_batch.apply(record, not exists_in_index)
+                                self._brute_force_index.upsert([record])
+                            else:
+                                logger.warning(f"Add of existing embedding ID: {id}")
+                    elif op == Operation.UPSERT:
+                        if record["embedding"] is not None:
+                            self._curr_batch.apply(record, exists_in_index)
                             self._brute_force_index.upsert([record])
                         else:
                             logger.warning(f"Add of existing embedding ID: {id}")
@@ -268,23 +268,10 @@
                     if record["embedding"] is not None:
                         self._curr_batch.apply(record, exists_in_index)
                         self._brute_force_index.upsert([record])
-<<<<<<< HEAD
                 if len(self._curr_batch) >= self._batch_size:
                     self._apply_batch(self._curr_batch)
                     self._curr_batch = Batch()
                     self._brute_force_index.flush()
-=======
-                    else:
-                        logger.warning(f"Add of existing embedding ID: {id}")
-            elif op == Operation.UPSERT:
-                if record["embedding"] is not None:
-                    self._curr_batch.apply(record, exists_in_index)
-                    self._brute_force_index.upsert([record])
-            if len(self._curr_batch) >= self._batch_size:
-                self._apply_batch(self._curr_batch)
-                self._curr_batch = Batch()
-                self._brute_force_index.flush()
->>>>>>> 07c57213
 
     @override
     def count(self) -> int:
@@ -358,7 +345,6 @@
         # combined results of the brute force and hnsw index
         results: List[List[VectorQueryResult]] = []
         self._brute_force_index = cast(BruteForceIndex, self._brute_force_index)
-<<<<<<< HEAD
         with ReadRWLock(self._lock):
             bf_results = self._brute_force_index.query(query)
             hnsw_results = super().query_vectors(hnsw_query)
@@ -394,78 +380,21 @@
                                     curr_results.append(curr_hnsw_result[hnsw_pointer])
                                 hnsw_pointer += 1
                         else:
-                            # TODO: remove this from loop
-                            remaining = k - len(curr_results)
-                            if remaining > 0 and hnsw_pointer < len(curr_hnsw_result):
-                                for i in range(
-                                    hnsw_pointer,
-                                    min(
-                                        len(curr_hnsw_result),
-                                        hnsw_pointer + remaining + 1,
-                                    ),
-                                ):
-                                    id = curr_hnsw_result[i]["id"]
-                                    if not self._brute_force_index.has_id(
-                                        id
-                                    ) and not self._curr_batch.is_deleted(id):
-                                        curr_results.append(curr_hnsw_result[i])
-                            if remaining > 0 and bf_pointer < len(curr_bf_result):
-                                curr_results.extend(
-                                    curr_bf_result[bf_pointer : bf_pointer + remaining]
-                                )
-                    results.append(curr_results)
-            return results
-=======
-        bf_results = self._brute_force_index.query(query)
-        hnsw_results = super().query_vectors(hnsw_query)
-        for i in range(len(query["vectors"])):
-            # Merge results into a single list of size k
-            bf_pointer: int = 0
-            hnsw_pointer: int = 0
-            curr_bf_result: Sequence[VectorQueryResult] = bf_results[i]
-            curr_hnsw_result: Sequence[VectorQueryResult] = hnsw_results[i]
-            curr_results: List[VectorQueryResult] = []
-            # In the case where filters cause the number of results to be less than k,
-            # we set k to be the number of results
-            total_results = len(curr_bf_result) + len(curr_hnsw_result)
-            if total_results == 0:
-                results.append([])
-            else:
-                while len(curr_results) < min(k, total_results):
-                    if bf_pointer < len(curr_bf_result) and hnsw_pointer < len(
-                        curr_hnsw_result
-                    ):
-                        bf_dist = curr_bf_result[bf_pointer]["distance"]
-                        hnsw_dist = curr_hnsw_result[hnsw_pointer]["distance"]
-                        if bf_dist <= hnsw_dist:
-                            curr_results.append(curr_bf_result[bf_pointer])
-                            bf_pointer += 1
-                        else:
-                            id = curr_hnsw_result[hnsw_pointer]["id"]
-                            # Only add the hnsw result if it is not in the brute force index
-                            # as updated or deleted
+                            break
+                    remaining = min(k, total_results) - len(curr_results)
+                    if remaining > 0 and hnsw_pointer < len(curr_hnsw_result):
+                        for i in range(
+                            hnsw_pointer,
+                            min(len(curr_hnsw_result), hnsw_pointer + remaining + 1),
+                        ):
+                            id = curr_hnsw_result[i]["id"]
                             if not self._brute_force_index.has_id(
                                 id
                             ) and not self._curr_batch.is_deleted(id):
-                                curr_results.append(curr_hnsw_result[hnsw_pointer])
-                            hnsw_pointer += 1
-                    else:
-                        break
-                remaining = min(k, total_results) - len(curr_results)
-                if remaining > 0 and hnsw_pointer < len(curr_hnsw_result):
-                    for i in range(
-                        hnsw_pointer,
-                        min(len(curr_hnsw_result), hnsw_pointer + remaining + 1),
-                    ):
-                        id = curr_hnsw_result[i]["id"]
-                        if not self._brute_force_index.has_id(
-                            id
-                        ) and not self._curr_batch.is_deleted(id):
-                            curr_results.append(curr_hnsw_result[i])
-                elif remaining > 0 and bf_pointer < len(curr_bf_result):
-                    curr_results.extend(
-                        curr_bf_result[bf_pointer : bf_pointer + remaining]
-                    )
-                results.append(curr_results)
-        return results
->>>>>>> 07c57213
+                                curr_results.append(curr_hnsw_result[i])
+                    elif remaining > 0 and bf_pointer < len(curr_bf_result):
+                        curr_results.extend(
+                            curr_bf_result[bf_pointer : bf_pointer + remaining]
+                        )
+                    results.append(curr_results)
+            return results